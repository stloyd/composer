--- conflicted
+++ resolved
@@ -195,15 +195,11 @@
                 $this->io->enableDebugging($startTime);
             }
 
-<<<<<<< HEAD
+            if (!$input->hasParameterOption('--no-plugins')) {
+                $this->addCommands($this->getPluginCommands());
+            }
+
             $result = parent::doRun($input, $output);
-=======
-        if (!$input->hasParameterOption('--no-plugins')) {
-            $this->addCommands($this->getPluginCommands());
-        }
-
-        $result = parent::doRun($input, $output);
->>>>>>> 86e0b847
 
             if (isset($oldWorkingDir)) {
                 chdir($oldWorkingDir);
@@ -388,19 +384,6 @@
 
         return $definition;
     }
-<<<<<<< HEAD
-=======
-
-    /**
-     * {@inheritDoc}
-     */
-    protected function getDefaultHelperSet()
-    {
-        $helperSet = parent::getDefaultHelperSet();
-        $helperSet->set(new DialogHelper());
-
-        return $helperSet;
-    }
 
     private function getPluginCommands()
     {
@@ -421,5 +404,4 @@
 
         return $commands;
     }
->>>>>>> 86e0b847
 }