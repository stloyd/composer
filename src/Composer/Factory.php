--- conflicted
+++ resolved
@@ -37,7 +37,6 @@
 class Factory
 {
     /**
-<<<<<<< HEAD
      *
      * @return boolean
      */
@@ -68,10 +67,7 @@
 
     /**
      * @return string
-=======
->>>>>>> fcce52b1
      * @throws \RuntimeException
-     * @return string
      */
     protected static function getHomeDir()
     {
