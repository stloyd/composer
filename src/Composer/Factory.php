<?php

/*
 * This file is part of Composer.
 *
 * (c) Nils Adermann <naderman@naderman.de>
 *     Jordi Boggiano <j.boggiano@seld.be>
 *
 * For the full copyright and license information, please view the LICENSE
 * file that was distributed with this source code.
 */

namespace Composer;

use Composer\Config\JsonConfigSource;
use Composer\Json\JsonFile;
use Composer\IO\IOInterface;
use Composer\Package\Archiver;
use Composer\Repository\RepositoryManager;
<<<<<<< HEAD
use Composer\Repository\RepositoryInterface;
=======
use Composer\Repository\WritableRepositoryInterface;
>>>>>>> 8d6ab70a
use Composer\Util\ProcessExecutor;
use Composer\Util\RemoteFilesystem;
use Symfony\Component\Console\Formatter\OutputFormatterStyle;
use Composer\EventDispatcher\EventDispatcher;
use Composer\Autoload\AutoloadGenerator;
use Composer\Package\Version\VersionParser;

/**
 * Creates a configured instance of composer.
 *
 * @author Ryan Weaver <ryan@knplabs.com>
 * @author Jordi Boggiano <j.boggiano@seld.be>
 * @author Igor Wiedler <igor@wiedler.ch>
 * @author Nils Adermann <naderman@naderman.de>
 */
class Factory
{

    /**
     * @return string
     * @throws \RuntimeException
     */
    private static function getUserDir()
    {
        if (!getenv('HOME')) {
            throw new \RuntimeException('The HOME or COMPOSER_HOME environment variable must be set for composer to run correctly');
        }
        $userDir = rtrim(getenv('HOME'), '/');

        return $userDir;
    }

    /**
     * @return string
     * @throws \RuntimeException
     */
    protected static function getHomeDir()
    {
        $home = getenv('COMPOSER_HOME');
        if (!$home) {
            if (defined('PHP_WINDOWS_VERSION_MAJOR')) {
                if (!getenv('APPDATA')) {
                    throw new \RuntimeException('The APPDATA or COMPOSER_HOME environment variable must be set for composer to run correctly');
                }
                $home = strtr(getenv('APPDATA'), '\\', '/') . '/Composer';
            } else {
                $userDir = self::getUserDir();

                if (getenv('XDG_CONFIG_DIRS')) {
                    // XDG Base Directory Specifications
                    $xdgConfig = getenv('XDG_CONFIG_HOME');
                    if (!$xdgConfig) {
                        $xdgConfig = $userDir . '/.config';
                    }
                    $home = $xdgConfig . '/composer';
                } else {
                    $home = $userDir . '/.composer';
                }
            }
        }

        return $home;
    }

    /**
     * @param string $home
     *
     * @return string
     */
    protected static function getCacheDir($home)
    {
        $cacheDir = getenv('COMPOSER_CACHE_DIR');
        if (!$cacheDir) {
            if (defined('PHP_WINDOWS_VERSION_MAJOR')) {
                if ($cacheDir = getenv('LOCALAPPDATA')) {
                    $cacheDir .= '/Composer';
                } else {
                    $cacheDir = $home . '/cache';
                }
                $cacheDir = strtr($cacheDir, '\\', '/');
            } else {
                $userDir = self::getUserDir();

                if (getenv('XDG_CONFIG_DIRS')) {
                    $xdgCache = getenv('XDG_CACHE_HOME');
                    if (!$xdgCache) {
                        $xdgCache = $userDir . '/.cache';
                    }
                    $cacheDir = $xdgCache . '/composer';
                } else {
                    $cacheDir = $home . '/cache';
                }
            }
        }

        return $cacheDir;
    }

    /**
     * @param string $home
     *
     * @return string
     */
    protected static function getDataDir($home)
    {
        if (defined('PHP_WINDOWS_VERSION_MAJOR')) {
            $dataDir = strtr($home, '\\', '/');
        } elseif (getenv('XDG_CONFIG_DIRS')) {
            $xdgData = getenv('XDG_DATA_HOME');
            if (!$xdgData) {
                $userDir = self::getUserDir();
                $xdgData = $userDir . '/.local/share';
            }
            $dataDir = $xdgData . '/composer';
        } else {
            $dataDir = $home;
        }

        return $dataDir;
    }

    /**
     * @param IOInterface|null $io
     * @return Config
     */
    public static function createConfig(IOInterface $io = null, $cwd = null)
    {
        $cwd = $cwd ?: getcwd();

        // determine home and cache dirs
        $home     = self::getHomeDir();
        $cacheDir = self::getCacheDir($home);
        $dataDir  = self::getDataDir($home);

        // Protect directory against web access. Since HOME could be
        // the www-data's user home and be web-accessible it is a
        // potential security risk
        foreach (array($home, $cacheDir, $dataDir) as $dir) {
            if (!file_exists($dir . '/.htaccess')) {
                if (!is_dir($dir)) {
                    @mkdir($dir, 0777, true);
                }
                @file_put_contents($dir . '/.htaccess', 'Deny from all');
            }
        }

<<<<<<< HEAD
        // Move content of old composer dir to XDG
        if (getenv('XDG_CONFIG_DIRS') !== false && getenv('COMPOSER_HOME') === false && getenv('COMPOSER_CACHE_DIR') === false) {
            $userDir         = rtrim(getenv('HOME'), '/');
            $oldComposerHome = $userDir . '/.composer';
            if (file_exists($oldComposerHome)) {
                // migrate to XDG
                foreach (glob($oldComposerHome . '/*.json') as $file) {
                    rename($file, $home . '/' . basename($file));
                }

                foreach (glob($oldComposerHome . '/*.phar') as $file) {
                    rename($file, $dataDir . '/' . basename($file));
                }

                foreach (glob($oldComposerHome . '/cache/*') as $oldCacheDir) {
                    rename($oldCacheDir, $cacheDir . '/' . basename($oldCacheDir));
                }

                unlink($oldComposerHome . '/.htaccess');
                unlink($oldComposerHome . '/cache/.htaccess');
                rmdir($oldComposerHome . '/cache');
                rmdir($oldComposerHome);
            }
        }

        $config = new Config();
=======
        $config = new Config(true, $cwd);
>>>>>>> 8d6ab70a

        // add dirs to the config
        $config->merge(array('config' => array('home' => $home, 'cache-dir' => $cacheDir, 'data-dir' => $dataDir)));

        // load global config
        $file = new JsonFile($home.'/config.json');
        if ($file->exists()) {
            if ($io && $io->isDebug()) {
                $io->write('Loading config file ' . $file->getPath());
            }
            $config->merge($file->read());
        }
        $config->setConfigSource(new JsonConfigSource($file));

        // load global auth file
        $file = new JsonFile($config->get('home').'/auth.json');
        if ($file->exists()) {
            if ($io && $io->isDebug()) {
                $io->write('Loading config file ' . $file->getPath());
            }
            $config->merge(array('config' => $file->read()));
        }
        $config->setAuthConfigSource(new JsonConfigSource($file, true));

        return $config;
    }

    public static function getComposerFile()
    {
        return trim(getenv('COMPOSER')) ? : './composer.json';
    }

    public static function createAdditionalStyles()
    {
        return array(
            'highlight' => new OutputFormatterStyle('red'),
            'warning'   => new OutputFormatterStyle('black', 'yellow'),
        );
    }

    public static function createDefaultRepositories(IOInterface $io = null, Config $config = null, RepositoryManager $rm = null)
    {
        $repos = array();

        if (!$config) {
            $config = static::createConfig($io);
        }
        if (!$rm) {
            if (!$io) {
                throw new \InvalidArgumentException('This function requires either an IOInterface or a RepositoryManager');
            }
            $factory = new static;
            $rm      = $factory->createRepositoryManager($io, $config);
        }

        foreach ($config->getRepositories() as $index => $repo) {
            if (is_string($repo)) {
                throw new \UnexpectedValueException('"repositories" should be an array of repository definitions, only a single repository was given');
            }
            if (!is_array($repo)) {
<<<<<<< HEAD
                throw new \UnexpectedValueException('Repository ' . $index . ' (' . json_encode($repo) . ') should be an array, ' . gettype($repo) . ' given');
            }
            if (!isset($repo['type'])) {
                throw new \UnexpectedValueException('Repository ' . $index . ' (' . json_encode($repo) . ') must have a type defined');
=======
                throw new \UnexpectedValueException('Repository "'.$index.'" ('.json_encode($repo).') should be an array, '.gettype($repo).' given');
            }
            if (!isset($repo['type'])) {
                throw new \UnexpectedValueException('Repository "'.$index.'" ('.json_encode($repo).') must have a type defined');
>>>>>>> 8d6ab70a
            }
            $name = is_int($index) && isset($repo['url']) ? preg_replace('{^https?://}i', '', $repo['url']) : $index;
            while (isset($repos[$name])) {
                $name .= '2';
            }
            $repos[$name] = $rm->createRepository($repo['type'], $repo);
        }

        return $repos;
    }

    /**
     * Creates a Composer instance
     *
     * @param  IOInterface               $io             IO instance
     * @param  array|string|null         $localConfig    either a configuration array or a filename to read from, if null it will
     *                                                   read from the default filename
     * @param  bool                      $disablePlugins Whether plugins should not be loaded
     * @throws \InvalidArgumentException
     * @throws \UnexpectedValueException
     * @return Composer
     */
<<<<<<< HEAD
    public function createComposer(IOInterface $io, $localConfig = null, $disablePlugins = false)
=======
    public function createComposer(IOInterface $io, $localConfig = null, $disablePlugins = false, $cwd = null, $fullLoad = true)
>>>>>>> 8d6ab70a
    {
        $cwd = $cwd ?: getcwd();

        // load Composer configuration
        if (null === $localConfig) {
            $localConfig = static::getComposerFile();
        }

        if (is_string($localConfig)) {
            $composerFile = $localConfig;
            $file         = new JsonFile($localConfig, new RemoteFilesystem($io));

            if (!$file->exists()) {
                if ($localConfig === './composer.json' || $localConfig === 'composer.json') {
<<<<<<< HEAD
                    $message = 'Composer could not find a composer.json file in ' . getcwd();
=======
                    $message = 'Composer could not find a composer.json file in '.$cwd;
>>>>>>> 8d6ab70a
                } else {
                    $message = 'Composer could not find the config file: ' . $localConfig;
                }
                $instructions = 'To initialize a project, please create a composer.json file as described in the http://getcomposer.org/ "Getting Started" section';
                throw new \InvalidArgumentException($message . PHP_EOL . $instructions);
            }

            $file->validateSchema(JsonFile::LAX_SCHEMA);
            $localConfig = $file->read();
        }

        // Load config and override with local config/auth config
        $config = static::createConfig($io, $cwd);
        $config->merge($localConfig);
        if (isset($composerFile)) {
            if ($io && $io->isDebug()) {
                $io->write('Loading config file ' . $composerFile);
            }
            $localAuthFile = new JsonFile(dirname(realpath($composerFile)) . '/auth.json');
            if ($localAuthFile->exists()) {
                if ($io && $io->isDebug()) {
                    $io->write('Loading config file ' . $localAuthFile->getPath());
                }
                $config->merge(array('config' => $localAuthFile->read()));
                $config->setAuthConfigSource(new JsonConfigSource($localAuthFile, true));
            }
        }

        // load auth configs into the IO instance
        $io->loadConfiguration($config);

        $vendorDir = $config->get('vendor-dir');
        $binDir    = $config->get('bin-dir');

        // setup process timeout
        ProcessExecutor::setTimeout((int) $config->get('process-timeout'));

        // initialize composer
        $composer = new Composer();
        $composer->setConfig($config);

        // initialize event dispatcher
        $dispatcher = new EventDispatcher($composer, $io);

        // initialize repository manager
        $rm = $this->createRepositoryManager($io, $config, $dispatcher);

        // load local repository
        $this->addLocalRepository($rm, $vendorDir);

        // load package
        $parser  = new VersionParser;
        $loader  = new Package\Loader\RootPackageLoader($rm, $config, $parser, new ProcessExecutor($io));
        $package = $loader->load($localConfig);

        // initialize installation manager
        $im = $this->createInstallationManager();

        // Composer composition
        $composer->setPackage($package);
        $composer->setRepositoryManager($rm);
        $composer->setInstallationManager($im);

        // initialize download manager
        $dm = $this->createDownloadManager($io, $config, $dispatcher);

        $composer->setDownloadManager($dm);
        $composer->setEventDispatcher($dispatcher);

        // initialize autoload generator
        $generator = new AutoloadGenerator($dispatcher, $io);
        $composer->setAutoloadGenerator($generator);

<<<<<<< HEAD
        // add installers to the manager
        $this->createDefaultInstallers($im, $composer, $io);

        $globalRepository = $this->createGlobalRepository($config, $vendorDir);
        $pm               = $this->createPluginManager($composer, $io, $globalRepository);
        $composer->setPluginManager($pm);

        if (!$disablePlugins) {
            $pm->loadInstalledPlugins();
=======
        if ($fullLoad) {
            $globalComposer = $this->createGlobalComposer($io, $config, $disablePlugins);
            $pm = $this->createPluginManager($io, $composer, $globalComposer);
            $composer->setPluginManager($pm);

            if (!$disablePlugins) {
                $pm->loadInstalledPlugins();
            }

            // once we have plugins and custom installers we can
            // purge packages from local repos if they have been deleted on the filesystem
            if ($rm->getLocalRepository()) {
                $this->purgePackages($rm->getLocalRepository(), $im);
            }
>>>>>>> 8d6ab70a
        }

        // purge packages if they have been deleted on the filesystem
        $this->purgePackages($rm, $im);

        // init locker if possible
        if (isset($composerFile)) {
            $lockFile = "json" === pathinfo($composerFile, PATHINFO_EXTENSION) ? substr($composerFile, 0, -4) . 'lock' : $composerFile . '.lock';
            $locker   = new Package\Locker($io, new JsonFile($lockFile, new RemoteFilesystem($io, $config)), $rm, $im, md5_file($composerFile));
            $composer->setLocker($locker);
        }

        return $composer;
    }

    /**
     * @param  IOInterface                  $io
     * @param  Config                       $config
     * @param  EventDispatcher              $eventDispatcher
     * @return Repository\RepositoryManager
     */
    protected function createRepositoryManager(IOInterface $io, Config $config, EventDispatcher $eventDispatcher = null)
    {
        $rm = new RepositoryManager($io, $config, $eventDispatcher);
        $rm->setRepositoryClass('composer', 'Composer\Repository\ComposerRepository');
        $rm->setRepositoryClass('vcs', 'Composer\Repository\VcsRepository');
        $rm->setRepositoryClass('package', 'Composer\Repository\PackageRepository');
        $rm->setRepositoryClass('pear', 'Composer\Repository\PearRepository');
        $rm->setRepositoryClass('git', 'Composer\Repository\VcsRepository');
        $rm->setRepositoryClass('svn', 'Composer\Repository\VcsRepository');
        $rm->setRepositoryClass('perforce', 'Composer\Repository\VcsRepository');
        $rm->setRepositoryClass('hg', 'Composer\Repository\VcsRepository');
        $rm->setRepositoryClass('artifact', 'Composer\Repository\ArtifactRepository');

        return $rm;
    }

    /**
     * @param Repository\RepositoryManager $rm
     * @param string                       $vendorDir
     */
    protected function addLocalRepository(RepositoryManager $rm, $vendorDir)
    {
        $rm->setLocalRepository(new Repository\InstalledFilesystemRepository(new JsonFile($vendorDir . '/composer/installed.json')));
    }

    /**
     * @param Config $config
     * @param string $vendorDir
     * @return Repository\InstalledFilesystemRepository|null
     */
    protected function createGlobalRepository(Config $config, $vendorDir)
    {
<<<<<<< HEAD
        if ($config->get('home') == $vendorDir) {
            return null;
        }

        $path = $config->get('home') . '/vendor/composer/installed.json';
        if (!file_exists($path)) {
            return null;
=======
        if (realpath($config->get('home')) === getcwd()) {
            return;
        }

        $composer = null;
        try {
            $composer = self::createComposer($io, $config->get('home') . '/composer.json', $disablePlugins, $config->get('home'), false);
        } catch (\Exception $e) {
            if ($io->isDebug()) {
                $io->write('Failed to initialize global composer: '.$e->getMessage());
            }
>>>>>>> 8d6ab70a
        }

        return new Repository\InstalledFilesystemRepository(new JsonFile($path));
    }

    /**
     * @param  IO\IOInterface             $io
     * @param  Config                     $config
     * @param  EventDispatcher            $eventDispatcher
     * @return Downloader\DownloadManager
     */
    public function createDownloadManager(IOInterface $io, Config $config, EventDispatcher $eventDispatcher = null)
    {
        $cache = null;
        if ($config->get('cache-files-ttl') > 0) {
            $cache = new Cache($io, $config->get('cache-files-dir'), 'a-z0-9_./');
        }

        $dm = new Downloader\DownloadManager($io);
        switch ($config->get('preferred-install')) {
            case 'dist':
                $dm->setPreferDist(true);
                break;
            case 'source':
                $dm->setPreferSource(true);
                break;
            case 'auto':
            default:
                // noop
                break;
        }

        $dm->setDownloader('git', new Downloader\GitDownloader($io, $config));
        $dm->setDownloader('svn', new Downloader\SvnDownloader($io, $config));
        $dm->setDownloader('hg', new Downloader\HgDownloader($io, $config));
        $dm->setDownloader('perforce', new Downloader\PerforceDownloader($io, $config));
        $dm->setDownloader('zip', new Downloader\ZipDownloader($io, $config, $eventDispatcher, $cache));
        $dm->setDownloader('rar', new Downloader\RarDownloader($io, $config, $eventDispatcher, $cache));
        $dm->setDownloader('tar', new Downloader\TarDownloader($io, $config, $eventDispatcher, $cache));
        $dm->setDownloader('gzip', new Downloader\GzipDownloader($io, $config, $eventDispatcher, $cache));
        $dm->setDownloader('phar', new Downloader\PharDownloader($io, $config, $eventDispatcher, $cache));
        $dm->setDownloader('file', new Downloader\FileDownloader($io, $config, $eventDispatcher, $cache));

        return $dm;
    }

    /**
     * @param Config                     $config The configuration
     * @param Downloader\DownloadManager $dm     Manager use to download sources
     *
     * @return Archiver\ArchiveManager
     */
    public function createArchiveManager(Config $config, Downloader\DownloadManager $dm = null)
    {
        if (null === $dm) {
            $io = new IO\NullIO();
            $io->loadConfiguration($config);
            $dm = $this->createDownloadManager($io, $config);
        }

        $am = new Archiver\ArchiveManager($dm);
        $am->addArchiver(new Archiver\PharArchiver);

        return $am;
    }

    /**
     * @param  Composer             $composer
     * @param  IOInterface          $io
     * @param  RepositoryInterface  $globalRepository
     * @return Plugin\PluginManager
     */
    protected function createPluginManager(Composer $composer, IOInterface $io, RepositoryInterface $globalRepository = null)
    {
        return new Plugin\PluginManager($io, $composer, $globalRepository);
    }

    /**
     * @return Installer\InstallationManager
     */
    protected function createInstallationManager()
    {
        return new Installer\InstallationManager();
    }

    /**
     * @param Installer\InstallationManager $im
     * @param Composer                      $composer
     * @param IO\IOInterface                $io
     */
    protected function createDefaultInstallers(Installer\InstallationManager $im, Composer $composer, IOInterface $io)
    {
        $im->addInstaller(new Installer\LibraryInstaller($io, $composer, null));
        $im->addInstaller(new Installer\PearInstaller($io, $composer, 'pear-library'));
        $im->addInstaller(new Installer\PluginInstaller($io, $composer));
        $im->addInstaller(new Installer\MetapackageInstaller($io));
    }

    /**
     * @param Repository\RepositoryManager  $rm
     * @param Installer\InstallationManager $im
     */
    protected function purgePackages(Repository\RepositoryManager $rm, Installer\InstallationManager $im)
    {
        $repo = $rm->getLocalRepository();
        foreach ($repo->getPackages() as $package) {
            if (!$im->isPackageInstalled($repo, $package)) {
                $repo->removePackage($package);
            }
        }
    }

    /**
     * @param  IOInterface $io             IO instance
     * @param  mixed       $config         either a configuration array or a filename to read from, if null it will read from
     *                                     the default filename
     * @param  bool        $disablePlugins Whether plugins should not be loaded
     * @return Composer
     */
    public static function create(IOInterface $io, $config = null, $disablePlugins = false)
    {
        $factory = new static();

        return $factory->createComposer($io, $config, $disablePlugins);
    }

}<|MERGE_RESOLUTION|>--- conflicted
+++ resolved
@@ -17,11 +17,7 @@
 use Composer\IO\IOInterface;
 use Composer\Package\Archiver;
 use Composer\Repository\RepositoryManager;
-<<<<<<< HEAD
-use Composer\Repository\RepositoryInterface;
-=======
 use Composer\Repository\WritableRepositoryInterface;
->>>>>>> 8d6ab70a
 use Composer\Util\ProcessExecutor;
 use Composer\Util\RemoteFilesystem;
 use Symfony\Component\Console\Formatter\OutputFormatterStyle;
@@ -39,7 +35,6 @@
  */
 class Factory
 {
-
     /**
      * @return string
      * @throws \RuntimeException
@@ -76,9 +71,9 @@
                     if (!$xdgConfig) {
                         $xdgConfig = $userDir . '/.config';
                     }
-                    $home = $xdgConfig . '/composer';
-                } else {
-                    $home = $userDir . '/.composer';
+                        $home = $xdgConfig . '/composer';
+                    } else {
+                        $home = $userDir . '/.composer';
                 }
             }
         }
@@ -168,7 +163,6 @@
             }
         }
 
-<<<<<<< HEAD
         // Move content of old composer dir to XDG
         if (getenv('XDG_CONFIG_DIRS') !== false && getenv('COMPOSER_HOME') === false && getenv('COMPOSER_CACHE_DIR') === false) {
             $userDir         = rtrim(getenv('HOME'), '/');
@@ -194,10 +188,7 @@
             }
         }
 
-        $config = new Config();
-=======
         $config = new Config(true, $cwd);
->>>>>>> 8d6ab70a
 
         // add dirs to the config
         $config->merge(array('config' => array('home' => $home, 'cache-dir' => $cacheDir, 'data-dir' => $dataDir)));
@@ -227,14 +218,14 @@
 
     public static function getComposerFile()
     {
-        return trim(getenv('COMPOSER')) ? : './composer.json';
+        return trim(getenv('COMPOSER')) ?: './composer.json';
     }
 
     public static function createAdditionalStyles()
     {
         return array(
             'highlight' => new OutputFormatterStyle('red'),
-            'warning'   => new OutputFormatterStyle('black', 'yellow'),
+            'warning' => new OutputFormatterStyle('black', 'yellow'),
         );
     }
 
@@ -250,7 +241,7 @@
                 throw new \InvalidArgumentException('This function requires either an IOInterface or a RepositoryManager');
             }
             $factory = new static;
-            $rm      = $factory->createRepositoryManager($io, $config);
+            $rm = $factory->createRepositoryManager($io, $config);
         }
 
         foreach ($config->getRepositories() as $index => $repo) {
@@ -258,17 +249,10 @@
                 throw new \UnexpectedValueException('"repositories" should be an array of repository definitions, only a single repository was given');
             }
             if (!is_array($repo)) {
-<<<<<<< HEAD
-                throw new \UnexpectedValueException('Repository ' . $index . ' (' . json_encode($repo) . ') should be an array, ' . gettype($repo) . ' given');
-            }
-            if (!isset($repo['type'])) {
-                throw new \UnexpectedValueException('Repository ' . $index . ' (' . json_encode($repo) . ') must have a type defined');
-=======
                 throw new \UnexpectedValueException('Repository "'.$index.'" ('.json_encode($repo).') should be an array, '.gettype($repo).' given');
             }
             if (!isset($repo['type'])) {
                 throw new \UnexpectedValueException('Repository "'.$index.'" ('.json_encode($repo).') must have a type defined');
->>>>>>> 8d6ab70a
             }
             $name = is_int($index) && isset($repo['url']) ? preg_replace('{^https?://}i', '', $repo['url']) : $index;
             while (isset($repos[$name])) {
@@ -287,15 +271,12 @@
      * @param  array|string|null         $localConfig    either a configuration array or a filename to read from, if null it will
      *                                                   read from the default filename
      * @param  bool                      $disablePlugins Whether plugins should not be loaded
+     * @param  bool                      $fullLoad       Whether to initialize everything or only main project stuff (used when loading the global composer)
      * @throws \InvalidArgumentException
      * @throws \UnexpectedValueException
      * @return Composer
      */
-<<<<<<< HEAD
-    public function createComposer(IOInterface $io, $localConfig = null, $disablePlugins = false)
-=======
     public function createComposer(IOInterface $io, $localConfig = null, $disablePlugins = false, $cwd = null, $fullLoad = true)
->>>>>>> 8d6ab70a
     {
         $cwd = $cwd ?: getcwd();
 
@@ -306,20 +287,16 @@
 
         if (is_string($localConfig)) {
             $composerFile = $localConfig;
-            $file         = new JsonFile($localConfig, new RemoteFilesystem($io));
+            $file = new JsonFile($localConfig, new RemoteFilesystem($io));
 
             if (!$file->exists()) {
                 if ($localConfig === './composer.json' || $localConfig === 'composer.json') {
-<<<<<<< HEAD
-                    $message = 'Composer could not find a composer.json file in ' . getcwd();
-=======
                     $message = 'Composer could not find a composer.json file in '.$cwd;
->>>>>>> 8d6ab70a
                 } else {
-                    $message = 'Composer could not find the config file: ' . $localConfig;
+                    $message = 'Composer could not find the config file: '.$localConfig;
                 }
                 $instructions = 'To initialize a project, please create a composer.json file as described in the http://getcomposer.org/ "Getting Started" section';
-                throw new \InvalidArgumentException($message . PHP_EOL . $instructions);
+                throw new \InvalidArgumentException($message.PHP_EOL.$instructions);
             }
 
             $file->validateSchema(JsonFile::LAX_SCHEMA);
@@ -343,62 +320,55 @@
             }
         }
 
-        // load auth configs into the IO instance
-        $io->loadConfiguration($config);
-
         $vendorDir = $config->get('vendor-dir');
-        $binDir    = $config->get('bin-dir');
-
-        // setup process timeout
-        ProcessExecutor::setTimeout((int) $config->get('process-timeout'));
+        $binDir = $config->get('bin-dir');
 
         // initialize composer
         $composer = new Composer();
         $composer->setConfig($config);
 
+        if ($fullLoad) {
+            // load auth configs into the IO instance
+            $io->loadConfiguration($config);
+
+            // setup process timeout
+            ProcessExecutor::setTimeout((int) $config->get('process-timeout'));
+        }
+
         // initialize event dispatcher
         $dispatcher = new EventDispatcher($composer, $io);
+        $composer->setEventDispatcher($dispatcher);
 
         // initialize repository manager
         $rm = $this->createRepositoryManager($io, $config, $dispatcher);
+        $composer->setRepositoryManager($rm);
 
         // load local repository
         $this->addLocalRepository($rm, $vendorDir);
 
         // load package
-        $parser  = new VersionParser;
+        $parser = new VersionParser;
         $loader  = new Package\Loader\RootPackageLoader($rm, $config, $parser, new ProcessExecutor($io));
         $package = $loader->load($localConfig);
+        $composer->setPackage($package);
 
         // initialize installation manager
         $im = $this->createInstallationManager();
-
-        // Composer composition
-        $composer->setPackage($package);
-        $composer->setRepositoryManager($rm);
         $composer->setInstallationManager($im);
 
-        // initialize download manager
-        $dm = $this->createDownloadManager($io, $config, $dispatcher);
-
-        $composer->setDownloadManager($dm);
-        $composer->setEventDispatcher($dispatcher);
-
-        // initialize autoload generator
-        $generator = new AutoloadGenerator($dispatcher, $io);
-        $composer->setAutoloadGenerator($generator);
-
-<<<<<<< HEAD
-        // add installers to the manager
+        if ($fullLoad) {
+            // initialize download manager
+            $dm = $this->createDownloadManager($io, $config, $dispatcher);
+            $composer->setDownloadManager($dm);
+
+            // initialize autoload generator
+            $generator = new AutoloadGenerator($dispatcher, $io);
+            $composer->setAutoloadGenerator($generator);
+        }
+
+        // add installers to the manager (must happen after download manager is created since they read it out of $composer)
         $this->createDefaultInstallers($im, $composer, $io);
 
-        $globalRepository = $this->createGlobalRepository($config, $vendorDir);
-        $pm               = $this->createPluginManager($composer, $io, $globalRepository);
-        $composer->setPluginManager($pm);
-
-        if (!$disablePlugins) {
-            $pm->loadInstalledPlugins();
-=======
         if ($fullLoad) {
             $globalComposer = $this->createGlobalComposer($io, $config, $disablePlugins);
             $pm = $this->createPluginManager($io, $composer, $globalComposer);
@@ -413,16 +383,14 @@
             if ($rm->getLocalRepository()) {
                 $this->purgePackages($rm->getLocalRepository(), $im);
             }
->>>>>>> 8d6ab70a
-        }
-
-        // purge packages if they have been deleted on the filesystem
-        $this->purgePackages($rm, $im);
+        }
 
         // init locker if possible
-        if (isset($composerFile)) {
-            $lockFile = "json" === pathinfo($composerFile, PATHINFO_EXTENSION) ? substr($composerFile, 0, -4) . 'lock' : $composerFile . '.lock';
-            $locker   = new Package\Locker($io, new JsonFile($lockFile, new RemoteFilesystem($io, $config)), $rm, $im, md5_file($composerFile));
+        if ($fullLoad && isset($composerFile)) {
+            $lockFile = "json" === pathinfo($composerFile, PATHINFO_EXTENSION)
+                ? substr($composerFile, 0, -4).'lock'
+                : $composerFile . '.lock';
+            $locker = new Package\Locker($io, new JsonFile($lockFile, new RemoteFilesystem($io, $config)), $rm, $im, md5_file($composerFile));
             $composer->setLocker($locker);
         }
 
@@ -457,25 +425,15 @@
      */
     protected function addLocalRepository(RepositoryManager $rm, $vendorDir)
     {
-        $rm->setLocalRepository(new Repository\InstalledFilesystemRepository(new JsonFile($vendorDir . '/composer/installed.json')));
-    }
-
-    /**
-     * @param Config $config
-     * @param string $vendorDir
-     * @return Repository\InstalledFilesystemRepository|null
-     */
-    protected function createGlobalRepository(Config $config, $vendorDir)
-    {
-<<<<<<< HEAD
-        if ($config->get('home') == $vendorDir) {
-            return null;
-        }
-
-        $path = $config->get('home') . '/vendor/composer/installed.json';
-        if (!file_exists($path)) {
-            return null;
-=======
+        $rm->setLocalRepository(new Repository\InstalledFilesystemRepository(new JsonFile($vendorDir.'/composer/installed.json')));
+    }
+
+    /**
+     * @param  Config        $config
+     * @return Composer|null
+     */
+    protected function createGlobalComposer(IOInterface $io, Config $config, $disablePlugins)
+    {
         if (realpath($config->get('home')) === getcwd()) {
             return;
         }
@@ -487,10 +445,9 @@
             if ($io->isDebug()) {
                 $io->write('Failed to initialize global composer: '.$e->getMessage());
             }
->>>>>>> 8d6ab70a
-        }
-
-        return new Repository\InstalledFilesystemRepository(new JsonFile($path));
+        }
+
+        return $composer;
     }
 
     /**
@@ -555,14 +512,14 @@
     }
 
     /**
+     * @param  IOInterface          $io
      * @param  Composer             $composer
-     * @param  IOInterface          $io
-     * @param  RepositoryInterface  $globalRepository
+     * @param  Composer             $globalComposer
      * @return Plugin\PluginManager
      */
-    protected function createPluginManager(Composer $composer, IOInterface $io, RepositoryInterface $globalRepository = null)
-    {
-        return new Plugin\PluginManager($io, $composer, $globalRepository);
+    protected function createPluginManager(IOInterface $io, Composer $composer, Composer $globalComposer = null)
+    {
+        return new Plugin\PluginManager($io, $composer, $globalComposer);
     }
 
     /**
@@ -587,12 +544,11 @@
     }
 
     /**
-     * @param Repository\RepositoryManager  $rm
-     * @param Installer\InstallationManager $im
-     */
-    protected function purgePackages(Repository\RepositoryManager $rm, Installer\InstallationManager $im)
-    {
-        $repo = $rm->getLocalRepository();
+     * @param WritableRepositoryInterface   $repo repository to purge packages from
+     * @param Installer\InstallationManager $im   manager to check whether packages are still installed
+     */
+    protected function purgePackages(WritableRepositoryInterface $repo, Installer\InstallationManager $im)
+    {
         foreach ($repo->getPackages() as $package) {
             if (!$im->isPackageInstalled($repo, $package)) {
                 $repo->removePackage($package);
@@ -613,5 +569,4 @@
 
         return $factory->createComposer($io, $config, $disablePlugins);
     }
-
 }