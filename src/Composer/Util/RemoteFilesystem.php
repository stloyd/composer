<?php

/*
 * This file is part of Composer.
 *
 * (c) Nils Adermann <naderman@naderman.de>
 *     Jordi Boggiano <j.boggiano@seld.be>
 *
 * For the full copyright and license information, please view the LICENSE
 * file that was distributed with this source code.
 */

namespace Composer\Util;

use Composer\Composer;
use Composer\Config;
use Composer\IO\IOInterface;
use Composer\Downloader\TransportException;

/**
 * @author François Pluchino <francois.pluchino@opendisplay.com>
 * @author Jordi Boggiano <j.boggiano@seld.be>
 * @author Nils Adermann <naderman@naderman.de>
 */
class RemoteFilesystem
{
    private $io;
    private $config;
    private $bytesMax;
    private $originUrl;
    private $fileUrl;
    private $fileName;
    private $retry;
    private $progress;
    private $lastProgress;
    private $options = array();
    private $disableTls = false;
    private $retryTls = true;
    private $retryAuthFailure;
    private $lastHeaders;
    private $storeAuth;
    private $degradedMode = false;

    /**
     * Constructor.
     *
     * @param IOInterface $io      The IO instance
     * @param Config      $config  The config
     * @param array       $options The options
     */
    public function __construct(IOInterface $io, Config $config = null, $options = array(), $disableTls = false)
    {
        $this->io = $io;

        /**
         * Setup TLS options
         * The cafile option can be set via config.json
         */
        if ($disableTls === false) {
            $this->options = $this->getTlsDefaults();
            if (isset($options['ssl']['cafile'])
            && (!is_readable($options['ssl']['cafile'])
            || !\openssl_x509_parse(file_get_contents($options['ssl']['cafile'])))) {
                throw new TransportException('The configured cafile was not valid or could not be read.');
            }
        } else {
            $this->disableTls = true;
        }

        // handle the other externally set options normally.
        $this->options = array_replace_recursive($this->options, $options);
        $this->config = $config;
    }

    /**
     * Copy the remote file in local.
     *
     * @param string $originUrl The origin URL
     * @param string $fileUrl   The file URL
     * @param string $fileName  the local filename
     * @param bool   $progress  Display the progression
     * @param array  $options   Additional context options
     *
     * @return bool true
     */
    public function copy($originUrl, $fileUrl, $fileName, $progress = true, $options = array())
    {
        return $this->get($originUrl, $fileUrl, $options, $fileName, $progress);
    }

    /**
     * Get the content.
     *
     * @param string $originUrl The origin URL
     * @param string $fileUrl   The file URL
     * @param bool   $progress  Display the progression
     * @param array  $options   Additional context options
     *
     * @return bool|string The content
     */
    public function getContents($originUrl, $fileUrl, $progress = true, $options = array())
    {
        return $this->get($originUrl, $fileUrl, $options, null, $progress);
    }

    /**
     * Retrieve the options set in the constructor
     *
     * @return array Options
     */
    public function getOptions()
    {
        return $this->options;
    }

    public function isTlsDisabled()
    {
        return $this->disableTls === true;
    }

    /**
     * Returns the headers of the last request
     *
     * @return array
     */
    public function getLastHeaders()
    {
        return $this->lastHeaders;
    }

    /**
     * Get file content or copy action.
     *
     * @param string $originUrl         The origin URL
     * @param string $fileUrl           The file URL
     * @param array  $additionalOptions context options
     * @param string $fileName          the local filename
     * @param bool   $progress          Display the progression
     *
     * @throws TransportException|\Exception
     * @throws TransportException            When the file could not be downloaded
     *
     * @return bool|string
     */
    protected function get($originUrl, $fileUrl, $additionalOptions = array(), $fileName = null, $progress = true, $expectedCommonName = '')
    {
        if (strpos($originUrl, '.github.com') === (strlen($originUrl) - 11)) {
            $originUrl = 'github.com';
        }

        $this->scheme = parse_url($fileUrl, PHP_URL_SCHEME);
        $this->bytesMax = 0;
        $this->originUrl = $originUrl;
        $this->fileUrl = $fileUrl;
        $this->fileName = $fileName;
        $this->progress = $progress;
        $this->lastProgress = null;
        $this->retryAuthFailure = true;
        $this->lastHeaders = array();

        // capture username/password from URL if there is one
        if (preg_match('{^https?://(.+):(.+)@([^/]+)}i', $fileUrl, $match)) {
            $this->io->setAuthentication($originUrl, urldecode($match[1]), urldecode($match[2]));
        }

        if (isset($additionalOptions['retry-auth-failure'])) {
            $this->retryAuthFailure = (bool) $additionalOptions['retry-auth-failure'];

            unset($additionalOptions['retry-auth-failure']);
        }

        $options = $this->getOptionsForUrl($originUrl, $additionalOptions, $expectedCommonName);

        if ($this->io->isDebug()) {
            $this->io->writeError((substr($fileUrl, 0, 4) === 'http' ? 'Downloading ' : 'Reading ') . $fileUrl);
        }

        if (isset($options['github-token'])) {
            $fileUrl .= (false === strpos($fileUrl, '?') ? '?' : '&') . 'access_token='.$options['github-token'];
            unset($options['github-token']);
        }

        if (isset($options['gitlab-token'])) {
            $fileUrl .= (false === strpos($fileUrl, '?') ? '?' : '&') . 'access_token='.$options['gitlab-token'];
            unset($options['gitlab-token']);
        }

        if (isset($options['http'])) {
            $options['http']['ignore_errors'] = true;
        }

        if ($this->degradedMode && substr($fileUrl, 0, 21) === 'http://packagist.org/') {
            // access packagist using the resolved IPv4 instead of the hostname to force IPv4 protocol
            $fileUrl = 'http://' . gethostbyname('packagist.org') . substr($fileUrl, 20);
        }

        $ctx = StreamContextFactory::getContext($fileUrl, $options, array('notification' => array($this, 'callbackGet')));

        if ($this->progress) {
            $this->io->writeError("    Downloading: <comment>Connecting...</comment>", false);
        }

        $errorMessage = '';
        $errorCode = 0;
        $result = false;
        set_error_handler(function ($code, $msg) use (&$errorMessage) {
            if ($errorMessage) {
                $errorMessage .= "\n";
            }
            $errorMessage .= preg_replace('{^file_get_contents\(.*?\): }', '', $msg);
        });
        try {
            $result = file_get_contents($fileUrl, false, $ctx);
        } catch (\Exception $e) {
            if ($e instanceof TransportException && !empty($http_response_header[0])) {
                $e->setHeaders($http_response_header);
            }
            if ($e instanceof TransportException && $result !== false) {
                $e->setResponse($result);
            }
            $result = false;
        }
        if ($errorMessage && !ini_get('allow_url_fopen')) {
            $errorMessage = 'allow_url_fopen must be enabled in php.ini ('.$errorMessage.')';
        }
        restore_error_handler();
        if (isset($e) && !$this->retry) {
            if (!$this->degradedMode && false !== strpos($e->getMessage(), 'Operation timed out')) {
                $this->degradedMode = true;
                $this->io->writeError(array(
                    '<error>'.$e->getMessage().'</error>',
                    '<error>Retrying with degraded mode, check https://getcomposer.org/doc/articles/troubleshooting.md#degraded-mode for more info</error>',
                ));

                return $this->get($this->originUrl, $this->fileUrl, $additionalOptions, $this->fileName, $this->progress);
            }

            throw $e;
        }

        // fail 4xx and 5xx responses and capture the response
        if (!empty($http_response_header[0]) && preg_match('{^HTTP/\S+ ([45]\d\d)}i', $http_response_header[0], $match)) {
            $errorCode = $match[1];
            if (!$this->retry) {
                $e = new TransportException('The "'.$this->fileUrl.'" file could not be downloaded ('.$http_response_header[0].')', $errorCode);
                $e->setHeaders($http_response_header);
                $e->setResponse($result);
                throw $e;
            }
            $result = false;
        }

        if ($this->progress && !$this->retry) {
            $this->io->overwriteError("    Downloading: <comment>100%</comment>");
        }

        // decode gzip
        if ($result && extension_loaded('zlib') && substr($fileUrl, 0, 4) === 'http') {
            $decode = false;
            foreach ($http_response_header as $header) {
                if (preg_match('{^content-encoding: *gzip *$}i', $header)) {
                    $decode = true;
                } elseif (preg_match('{^HTTP/}i', $header)) {
                    // In case of redirects, http_response_headers contains the headers of all responses
                    // so we reset the flag when a new response is being parsed as we are only interested in the last response
                    $decode = false;
                }
            }

            if ($decode) {
                try {
                    if (PHP_VERSION_ID >= 50400) {
                        $result = zlib_decode($result);
                    } else {
                        // work around issue with gzuncompress & co that do not work with all gzip checksums
                        $result = file_get_contents('compress.zlib://data:application/octet-stream;base64,'.base64_encode($result));
                    }

                    if (!$result) {
                        throw new TransportException('Failed to decode zlib stream');
                    }
                } catch (\Exception $e) {
                    if ($this->degradedMode) {
                        throw $e;
                    }

                    $this->degradedMode = true;
                    $this->io->writeError(array(
                        '<error>Failed to decode response: '.$e->getMessage().'</error>',
                        '<error>Retrying with degraded mode, check https://getcomposer.org/doc/articles/troubleshooting.md#degraded-mode for more info</error>',
                    ));

                    return $this->get($this->originUrl, $this->fileUrl, $additionalOptions, $this->fileName, $this->progress);
                }
            }
        }

        // handle copy command if download was successful
        if (false !== $result && null !== $fileName) {
            if ('' === $result) {
                throw new TransportException('"'.$this->fileUrl.'" appears broken, and returned an empty 200 response');
            }

            $errorMessage = '';
            set_error_handler(function ($code, $msg) use (&$errorMessage) {
                if ($errorMessage) {
                    $errorMessage .= "\n";
                }
                $errorMessage .= preg_replace('{^file_put_contents\(.*?\): }', '', $msg);
            });
            $result = (bool) file_put_contents($fileName, $result);
            restore_error_handler();
            if (false === $result) {
                throw new TransportException('The "'.$this->fileUrl.'" file could not be written to '.$fileName.': '.$errorMessage);
            }
        }

        // Check if the failure was due to a Common Name mismatch with remote SSL cert and retry once (excl normal retry)
        if (false === $result) {
            if ($this->retryTls === true
            && preg_match("|did not match expected CN|i", $errorMessage)
            && preg_match("|Peer certificate CN=`(.*)' did not match|i", $errorMessage, $matches)) {
                $this->retryTls = false;
                $expectedCommonName = $matches[1];
                $this->io->write("    <warning>Retrying download from ".$originUrl." with SSL Cert Common Name (CN): ".$expectedCommonName."</warning>");
                return $this->get($this->originUrl, $this->fileUrl, $additionalOptions, $this->fileName, $this->progress, $expectedCommonName);
            }
        }

        if ($this->retry) {
            $this->retry = false;

            $result = $this->get($this->originUrl, $this->fileUrl, $additionalOptions, $this->fileName, $this->progress, $expectedCommonName);

            $authHelper = new AuthHelper($this->io, $this->config);
            $authHelper->storeAuth($this->originUrl, $this->storeAuth);
            $this->storeAuth = false;

            return $result;
        }

        if (false === $result) {
            $e = new TransportException('The "'.$this->fileUrl.'" file could not be downloaded: '.$errorMessage.' using CN='.$expectedCommonName, $errorCode);
            if (!empty($http_response_header[0])) {
                $e->setHeaders($http_response_header);
            }

            if (!$this->degradedMode && false !== strpos($e->getMessage(), 'Operation timed out')) {
                $this->degradedMode = true;
                $this->io->writeError(array(
                    '<error>'.$e->getMessage().'</error>',
                    '<error>Retrying with degraded mode, check https://getcomposer.org/doc/articles/troubleshooting.md#degraded-mode for more info</error>',
                ));

                return $this->get($this->originUrl, $this->fileUrl, $additionalOptions, $this->fileName, $this->progress);
            }

            throw $e;
        }

        if (!empty($http_response_header[0])) {
            $this->lastHeaders = $http_response_header;
        }

        return $result;
    }

    /**
     * Get notification action.
     *
     * @param  int                $notificationCode The notification code
     * @param  int                $severity         The severity level
     * @param  string             $message          The message
     * @param  int                $messageCode      The message code
     * @param  int                $bytesTransferred The loaded size
     * @param  int                $bytesMax         The total size
     * @throws TransportException
     */
    protected function callbackGet($notificationCode, $severity, $message, $messageCode, $bytesTransferred, $bytesMax)
    {
        switch ($notificationCode) {
            case STREAM_NOTIFY_FAILURE:
                if (400 === $messageCode) {
                    // This might happen if your host is secured by ssl client certificate authentication
                    // but you do not send an appropriate certificate
                    throw new TransportException("The '" . $this->fileUrl . "' URL could not be accessed: " . $message, $messageCode);
                }
                // intentional fallthrough to the next case as the notificationCode
                // isn't always consistent and we should inspect the messageCode for 401s

            case STREAM_NOTIFY_AUTH_REQUIRED:
                if (401 === $messageCode) {
                    // Bail if the caller is going to handle authentication failures itself.
                    if (!$this->retryAuthFailure) {
                        break;
                    }

                    $this->promptAuthAndRetry($messageCode);
                }
                break;

            case STREAM_NOTIFY_AUTH_RESULT:
                if (403 === $messageCode) {
                    // Bail if the caller is going to handle authentication failures itself.
                    if (!$this->retryAuthFailure) {
                        break;
                    }

                    $this->promptAuthAndRetry($messageCode, $message);
                }
                break;

            case STREAM_NOTIFY_FILE_SIZE_IS:
                if ($this->bytesMax < $bytesMax) {
                    $this->bytesMax = $bytesMax;
                }
                break;

            case STREAM_NOTIFY_PROGRESS:
                if ($this->bytesMax > 0 && $this->progress) {
                    $progression = round($bytesTransferred / $this->bytesMax * 100);

                    if ((0 === $progression % 5) && 100 !== $progression && $progression !== $this->lastProgress) {
                        $this->lastProgress = $progression;
                        $this->io->overwriteError("    Downloading: <comment>$progression%</comment>", false);
                    }
                }
                break;

            default:
                break;
        }
    }

    protected function promptAuthAndRetry($httpStatus, $reason = null)
    {
        if ($this->config && in_array($this->originUrl, $this->config->get('github-domains'), true)) {
            $message = "\n".'Could not fetch '.$this->fileUrl.', please create a GitHub OAuth token '.($httpStatus === 404 ? 'to access private repos' : 'to go over the API rate limit');
            $gitHubUtil = new GitHub($this->io, $this->config, null);
            if (!$gitHubUtil->authorizeOAuth($this->originUrl)
                && (!$this->io->isInteractive() || !$gitHubUtil->authorizeOAuthInteractively($this->originUrl, $message))
            ) {
                throw new TransportException('Could not authenticate against '.$this->originUrl, 401);
            }
        } elseif ($this->config && in_array($this->originUrl, $this->config->get('gitlab-domains'), true)) {
            $message = "\n".'Could not fetch '.$this->fileUrl.', enter your ' . $this->originUrl . ' credentials ' .($httpStatus === 401 ? 'to access private repos' : 'to go over the API rate limit');
            $gitLabUtil = new GitLab($this->io, $this->config, null);
            if (!$gitLabUtil->authorizeOAuth($this->originUrl)
                && (!$this->io->isInteractive() || !$gitLabUtil->authorizeOAuthInteractively($this->scheme, $this->originUrl, $message))
            ) {
                throw new TransportException('Could not authenticate against '.$this->originUrl, 401);
            }
        } else {
            // 404s are only handled for github
            if ($httpStatus === 404) {
                return;
            }

            // fail if the console is not interactive
            if (!$this->io->isInteractive()) {
                if ($httpStatus === 401) {
                    $message = "The '" . $this->fileUrl . "' URL required authentication.\nYou must be using the interactive console to authenticate";
                }
                if ($httpStatus === 403) {
                    $message = "The '" . $this->fileUrl . "' URL could not be accessed: " . $reason;
                }

                throw new TransportException($message, $httpStatus);
            }
            // fail if we already have auth
            if ($this->io->hasAuthentication($this->originUrl)) {
                throw new TransportException("Invalid credentials for '" . $this->fileUrl . "', aborting.", $httpStatus);
            }

            $this->io->overwriteError('    Authentication required (<info>'.parse_url($this->fileUrl, PHP_URL_HOST).'</info>):');
            $username = $this->io->ask('      Username: ');
            $password = $this->io->askAndHideAnswer('      Password: ');
            $this->io->setAuthentication($this->originUrl, $username, $password);
            $this->storeAuth = $this->config->get('store-auths');
        }

        $this->retry = true;
        throw new TransportException('RETRY');
    }

    protected function getOptionsForUrl($originUrl, $additionalOptions, $validCommonName = '')
    {
<<<<<<< HEAD

        // Setup remaining TLS options - the matching may need monitoring, esp. www vs none in CN
        if ($this->disableTls === false) {
            if (!preg_match("|^https?://|", $this->fileUrl)) {
                $host = $originUrl;
            } else {
                $host = parse_url($this->fileUrl, PHP_URL_HOST);
            }
            /**
             * This is sheer painful, but hopefully it'll be a footnote once SAN support
             * reaches PHP 5.4 and 5.5...
             * Side-effect: We're betting on the CN being either a wildcard or www, e.g. *.github.com or www.example.com.
             * TODO: Consider something more explicitly user based.
             */
            if (strlen($validCommonName) > 0) {
                if (!preg_match("|".$host."$|i", $validCommonName)
                || (count(explode('.', $validCommonName)) - count(explode('.', $host))) > 1) {
                    throw new TransportException('Unable to read or match the Common Name (CN) from the remote SSL certificate.');
                }
                $host = $validCommonName;
            }
            $this->options['ssl']['CN_match'] = $host;
            $this->options['ssl']['SNI_server_name'] = $host;
        }
        if (defined('HHVM_VERSION')) {
            $phpVersion = 'HHVM ' . HHVM_VERSION;
        } else {
            $phpVersion = 'PHP ' . PHP_MAJOR_VERSION . '.' . PHP_MINOR_VERSION . '.' . PHP_RELEASE_VERSION;
        }

        $headers = array(
            sprintf(
                'User-Agent: Composer/%s (%s; %s; %s)',
                Composer::VERSION === '@package_version@' ? 'source' : Composer::VERSION,
                php_uname('s'),
                php_uname('r'),
                $phpVersion
            )
        );
=======
        $headers = array();
>>>>>>> b056d9ae

        if (extension_loaded('zlib')) {
            $headers[] = 'Accept-Encoding: gzip';
        }

        $options = array_replace_recursive($this->options, $additionalOptions);
        if (!$this->degradedMode) {
            // degraded mode disables HTTP/1.1 which causes issues with some bad
            // proxies/software due to the use of chunked encoding
            $options['http']['protocol_version'] = 1.1;
            $headers[] = 'Connection: close';
        }

        if ($this->io->hasAuthentication($originUrl)) {
            $auth = $this->io->getAuthentication($originUrl);
            if ('github.com' === $originUrl && 'x-oauth-basic' === $auth['password']) {
                $options['github-token'] = $auth['username'];
            } elseif ($this->config && in_array($originUrl, $this->config->get('gitlab-domains'), true)) {
                if ($auth['password'] === 'oauth2') {
                    $headers[] = 'Authorization: Bearer '.$auth['username'];
                }
            } else {
                $authStr = base64_encode($auth['username'] . ':' . $auth['password']);
                $headers[] = 'Authorization: Basic '.$authStr;
            }
        }

        if (isset($options['http']['header']) && !is_array($options['http']['header'])) {
            $options['http']['header'] = explode("\r\n", trim($options['http']['header'], "\r\n"));
        }
        foreach ($headers as $header) {
            $options['http']['header'][] = $header;
        }

        return $options;
    }

    protected function getTlsDefaults()
    {
        $ciphers = implode(':', array(
            'ECDHE-RSA-AES128-GCM-SHA256',
            'ECDHE-ECDSA-AES128-GCM-SHA256',
            'ECDHE-RSA-AES256-GCM-SHA384',
            'ECDHE-ECDSA-AES256-GCM-SHA384',
            'DHE-RSA-AES128-GCM-SHA256',
            'DHE-DSS-AES128-GCM-SHA256',
            'kEDH+AESGCM',
            'ECDHE-RSA-AES128-SHA256',
            'ECDHE-ECDSA-AES128-SHA256',
            'ECDHE-RSA-AES128-SHA',
            'ECDHE-ECDSA-AES128-SHA',
            'ECDHE-RSA-AES256-SHA384',
            'ECDHE-ECDSA-AES256-SHA384',
            'ECDHE-RSA-AES256-SHA',
            'ECDHE-ECDSA-AES256-SHA',
            'DHE-RSA-AES128-SHA256',
            'DHE-RSA-AES128-SHA',
            'DHE-DSS-AES128-SHA256',
            'DHE-RSA-AES256-SHA256',
            'DHE-DSS-AES256-SHA',
            'DHE-RSA-AES256-SHA',
            'AES128-GCM-SHA256',
             'AES256-GCM-SHA384',
            'ECDHE-RSA-RC4-SHA',
            'ECDHE-ECDSA-RC4-SHA',
            'AES128',
            'AES256',
            'RC4-SHA',
            'HIGH',
            '!aNULL',
            '!eNULL',
            '!EXPORT',
            '!DES',
            '!3DES',
            '!MD5',
            '!PSK'
        ));

        /**
         * CN_match and SNI_server_name are only known once a URL is passed.
         * They will be set in the getOptionsForUrl() method which receives a URL.
         *
         * cafile or capath can be overridden by passing in those options to constructor.
         */
        $options = array(
            'ssl' => array(
                'ciphers' => $ciphers,
                'verify_peer' => true,
                'verify_depth' => 7,
                'SNI_enabled' => true,
            )
        );
        
        /**
         * Attempt to find a local cafile or throw an exception if none pre-set
         * The user may go download one if this occurs.
         */
        if (!isset($this->options['ssl']['cafile'])) {
            $result = $this->getSystemCaRootBundlePath();
            if ($result) {
                if (preg_match("|^phar://|", $result)) {
                    $tmp = rtrim(sys_get_temp_dir(), '\\/');
                    $target = $tmp . DIRECTORY_SEPARATOR . 'composer-cacert.pem';
                    $cacert = file_get_contents($result);
                    $write = file_put_contents($target, $cacert, LOCK_EX);
                    if (!$write) {
                        throw new TransportException('Unable to write bundled cacert.pem to: '.$target);
                    }
                    $options['ssl']['cafile'] = $target;
                } else {
                    $options['ssl']['cafile'] = $result;
                }
            } else {
                throw new TransportException('A valid cafile could not be located automatically.');
            }
        }

        /**
         * Disable TLS compression to prevent CRIME attacks where supported.
         */
        if (version_compare(PHP_VERSION, '5.4.13') >= 0) {
            $options['ssl']['disable_compression'] = true;
        }

        return $options;
    }

    /**
    * This method was adapted from Sslurp.
    * https://github.com/EvanDotPro/Sslurp
    *
    * (c) Evan Coury <me@evancoury.com>
    *
    * For the full copyright and license information, please see below:
    *
    * Copyright (c) 2013, Evan Coury
    * All rights reserved.
    * 
    * Redistribution and use in source and binary forms, with or without modification,
    * are permitted provided that the following conditions are met:
    * 
    *     * Redistributions of source code must retain the above copyright notice,
    *       this list of conditions and the following disclaimer.
    * 
    *     * Redistributions in binary form must reproduce the above copyright notice,
    *       this list of conditions and the following disclaimer in the documentation
    *       and/or other materials provided with the distribution.
    * 
    * THIS SOFTWARE IS PROVIDED BY THE COPYRIGHT HOLDERS AND CONTRIBUTORS "AS IS" AND
    * ANY EXPRESS OR IMPLIED WARRANTIES, INCLUDING, BUT NOT LIMITED TO, THE IMPLIED
    * WARRANTIES OF MERCHANTABILITY AND FITNESS FOR A PARTICULAR PURPOSE ARE
    * DISCLAIMED. IN NO EVENT SHALL THE COPYRIGHT OWNER OR CONTRIBUTORS BE LIABLE FOR
    * ANY DIRECT, INDIRECT, INCIDENTAL, SPECIAL, EXEMPLARY, OR CONSEQUENTIAL DAMAGES
    * (INCLUDING, BUT NOT LIMITED TO, PROCUREMENT OF SUBSTITUTE GOODS OR SERVICES;
    * LOSS OF USE, DATA, OR PROFITS; OR BUSINESS INTERRUPTION) HOWEVER CAUSED AND ON
    * ANY THEORY OF LIABILITY, WHETHER IN CONTRACT, STRICT LIABILITY, OR TORT
    * (INCLUDING NEGLIGENCE OR OTHERWISE) ARISING IN ANY WAY OUT OF THE USE OF THIS
    * SOFTWARE, EVEN IF ADVISED OF THE POSSIBILITY OF SUCH DAMAGE.
    */
    protected static function getSystemCaRootBundlePath()
    {
        if (isset($found)) {
            return $found;
        }
        // If SSL_CERT_FILE env variable points to a valid certificate/bundle, use that.
        // This mimics how OpenSSL uses the SSL_CERT_FILE env variable.
        $envCertFile = getenv('SSL_CERT_FILE');
        if ($envCertFile && is_readable($envCertFile) && \openssl_x509_parse(file_get_contents($envCertFile))) {
            // Possibly throw exception instead of ignoring SSL_CERT_FILE if it's invalid?
            return $envCertFile;
        }

        $caBundlePaths = array(
            '/etc/pki/tls/certs/ca-bundle.crt', // Fedora, RHEL, CentOS (ca-certificates package)
            '/etc/ssl/certs/ca-certificates.crt', // Debian, Ubuntu, Gentoo, Arch Linux (ca-certificates package)
            '/etc/ssl/ca-bundle.pem', // SUSE, openSUSE (ca-certificates package)
            '/usr/local/share/certs/ca-root-nss.crt', // FreeBSD (ca_root_nss_package)
            '/usr/ssl/certs/ca-bundle.crt', // Cygwin
            '/opt/local/share/curl/curl-ca-bundle.crt', // OS X macports, curl-ca-bundle package
            '/usr/local/share/curl/curl-ca-bundle.crt', // Default cURL CA bunde path (without --with-ca-bundle option)
            '/usr/share/ssl/certs/ca-bundle.crt', // Really old RedHat?
            __DIR__.'/../../../res/cacert.pem', // Bundled with Composer
        );

        static $found = false;
        $configured = ini_get('openssl.cafile');
        if ($configured && strlen($configured) > 0 && is_readable($caBundle) && \openssl_x509_parse(file_get_contents($caBundle))) {
            $found = true;
            $caBundle = $configured;
        } else {
            foreach ($caBundlePaths as $caBundle) {
                if (is_readable($caBundle) && \openssl_x509_parse(file_get_contents($caBundle))) {
                    $found = true;
                    break;
                }
            }
        }
        if ($found) {
            $found = $caBundle;
        }
        return $found;
    }
}<|MERGE_RESOLUTION|>--- conflicted
+++ resolved
@@ -485,8 +485,6 @@
 
     protected function getOptionsForUrl($originUrl, $additionalOptions, $validCommonName = '')
     {
-<<<<<<< HEAD
-
         // Setup remaining TLS options - the matching may need monitoring, esp. www vs none in CN
         if ($this->disableTls === false) {
             if (!preg_match("|^https?://|", $this->fileUrl)) {
@@ -516,18 +514,7 @@
             $phpVersion = 'PHP ' . PHP_MAJOR_VERSION . '.' . PHP_MINOR_VERSION . '.' . PHP_RELEASE_VERSION;
         }
 
-        $headers = array(
-            sprintf(
-                'User-Agent: Composer/%s (%s; %s; %s)',
-                Composer::VERSION === '@package_version@' ? 'source' : Composer::VERSION,
-                php_uname('s'),
-                php_uname('r'),
-                $phpVersion
-            )
-        );
-=======
         $headers = array();
->>>>>>> b056d9ae
 
         if (extension_loaded('zlib')) {
             $headers[] = 'Accept-Encoding: gzip';
@@ -620,7 +607,7 @@
                 'SNI_enabled' => true,
             )
         );
-        
+
         /**
          * Attempt to find a local cafile or throw an exception if none pre-set
          * The user may go download one if this occurs.
@@ -665,17 +652,17 @@
     *
     * Copyright (c) 2013, Evan Coury
     * All rights reserved.
-    * 
+    *
     * Redistribution and use in source and binary forms, with or without modification,
     * are permitted provided that the following conditions are met:
-    * 
+    *
     *     * Redistributions of source code must retain the above copyright notice,
     *       this list of conditions and the following disclaimer.
-    * 
+    *
     *     * Redistributions in binary form must reproduce the above copyright notice,
     *       this list of conditions and the following disclaimer in the documentation
     *       and/or other materials provided with the distribution.
-    * 
+    *
     * THIS SOFTWARE IS PROVIDED BY THE COPYRIGHT HOLDERS AND CONTRIBUTORS "AS IS" AND
     * ANY EXPRESS OR IMPLIED WARRANTIES, INCLUDING, BUT NOT LIMITED TO, THE IMPLIED
     * WARRANTIES OF MERCHANTABILITY AND FITNESS FOR A PARTICULAR PURPOSE ARE
