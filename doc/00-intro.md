# Introduction

Composer is a tool for dependency management in PHP. It allows you to declare
the libraries your project depends on and it will manage (install/update) them
for you.

## Dependency management

Composer is **not** a package manager in the same sense as Yum or Apt are. Yes,
it deals with "packages" or libraries, but it manages them on a per-project
basis, installing them in a directory (e.g. `vendor`) inside your project. By
default it does not install anything globally. Thus, it is a dependency
manager. It does however support a "global" project for convenience via the
[global](03-cli.md#global) command.

This idea is not new and Composer is strongly inspired by node's
[npm](https://npmjs.org/) and ruby's [bundler](http://bundler.io/).

Suppose:

a) You have a project that depends on a number of libraries.

b) Some of those libraries depend on other libraries.

Composer:

c) Enables you to declare the libraries you depend on.

d) Finds out which versions of which packages can and need to be installed, and
   installs them (meaning it downloads them into your project).

See the [Basic usage](01-basic-usage.md) chapter for more details on declaring
dependencies.

## System Requirements

Composer requires PHP 5.3.2+ to run. A few sensitive php settings and compile
flags are also required, but when using the installer you will be warned about
any incompatibilities.

To install packages from sources instead of simple zip archives, you will need
git, svn or hg depending on how the package is version-controlled.

Composer is multi-platform and we strive to make it run equally well on Windows,
Linux and OSX.

## Installation - Linux / Unix / OSX

### Downloading the Composer Executable

Composer offers a convenient installer that you can execute directly from the
commandline. Feel free to [download this file](https://getcomposer.org/installer)
or review it on [GitHub](https://github.com/composer/getcomposer.org/blob/master/web/installer)
if you wish to know more about the inner workings of the installer. The source
is plain PHP.

There are in short, two ways to install Composer. Locally as part of your
project, or globally as a system wide executable.

#### Locally

Installing Composer locally is a matter of just running the installer in your
project directory:

```sh
curl -sS https://getcomposer.org/installer | php
```

> **Note:** If the above fails for some reason, you can download the installer
> with `php` instead:

```sh
php -r "readfile('https://getcomposer.org/installer');" | php
```

The installer will just check a few PHP settings and then download
`composer.phar` to your working directory. This file is the Composer binary. It
is a PHAR (PHP archive), which is an archive format for PHP which can be run on
the command line, amongst other things.

Now just run `php composer.phar` in order to run Composer.

You can install Composer to a specific directory by using the `--install-dir`
option and additionally (re)name it as well using the `--filename` option:

```sh
curl -sS https://getcomposer.org/installer | php -- --install-dir=bin --filename=composer
```

Now just run `php bin/composer` in order to run Composer.

#### Globally

You can place the Composer PHAR anywhere you wish. If you put it in a directory
that is part of your `PATH`, you can access it globally. On unixy systems you
can even make it executable and invoke it without directly using the `php`
interpreter.

Run these commands to globally install `composer` on your system:

```sh
curl -sS https://getcomposer.org/installer | php
mv composer.phar /usr/local/bin/composer
```

> **Note:** If the above fails due to permissions, run the `mv` line again
> with sudo.

A quick copy-paste version including sudo:

```sh
curl -sS https://getcomposer.org/installer | sudo php -- --install-dir=/usr/local/bin --filename=composer
```

> **Note:** On some versions of OSX the `/usr` directory does not exist by
> default. If you receive the error "/usr/local/bin/composer: No such file or
> directory" then you must create the directory manually before proceeding:
> `mkdir -p /usr/local/bin`.

> **Note:** For information on changing your PATH, please read the
> [Wikipedia article](https://en.wikipedia.org/wiki/PATH_(variable)) and/or use Google.

Now just run `composer` in order to run Composer instead of `php composer.phar`.

## Installation - Windows

### Using the Installer

This is the easiest way to get Composer set up on your machine.

Download and run
[Composer-Setup.exe](https://getcomposer.org/Composer-Setup.exe). It will
install the latest Composer version and set up your PATH so that you can just
call `composer` from any directory in your command line.

> **Note:** Close your current terminal. Test usage with a new terminal: This is
> important since the PATH only gets loaded when the terminal starts.

### Manual Installation

Change to a directory on your `PATH` and run the install snippet to download
`composer.phar`:

```sh
C:\Users\username>cd C:\bin
C:\bin>php -r "readfile('https://getcomposer.org/installer');" | php
```

<<<<<<< HEAD
> **Note:** If the above fails due to readfile, enable php_openssl.dll in php.ini.
> You may use the http URL, however this will leave the request susceptible to a
> Man-In-The-Middle (MITM) attack.
=======
> **Note:** If the above fails due to readfile, use the `http` url or enable
> php_openssl.dll in php.ini
>>>>>>> b056d9ae

Create a new `composer.bat` file alongside `composer.phar`:

```sh
C:\bin>echo @php "%~dp0composer.phar" %*>composer.bat
```

Add the directory to your PATH environment variable if it isn't already.

Close your current terminal. Test usage with a new terminal:

```sh
C:\Users\username>composer -V
Composer version 27d8904
```

## Using Composer

<<<<<<< HEAD
We will now use Composer to install the dependencies of the project. If you
don't have a `composer.json` file in the current directory please skip to the
[Basic Usage](01-basic-usage.md) chapter.

To resolve and download dependencies, run the `install` command:

```sh
php composer.phar install
```

If you did a global install and do not have the phar in that directory
run this instead:

```sh
composer install
```

Following the [example above](#declaring-dependencies), this will download
monolog into the `vendor/monolog/monolog` directory.

> **Note:** Composer will attempt to protect all HTTPS requests using SSL/TLS. It
> implements peer verification using a certificate bundle, either one installed on
> the local system or a copy distributed with Composer. You may also pass the path
> to a bundle using the --cafile option for most commands. While you can also
> disable peer verification by passing the --disable-tls option, this is not
> recommended and will leave all downloads susceptible to Man-In-The-Middle (MITM)
> attacks.

## Autoloading

Besides downloading the library, Composer also prepares an autoload file that's
capable of autoloading all of the classes in any of the libraries that it
downloads. To use it, just add the following line to your code's bootstrap
process:

```php
require 'vendor/autoload.php';
```

Woah! Now start using monolog! To keep learning more about Composer, keep
reading the "Basic Usage" chapter.
=======
Now that you've installed Composer, you are ready to use it! Head on over to the
next chapter for a short and simple demonstration.
>>>>>>> b056d9ae

[Basic usage](01-basic-usage.md) &rarr;<|MERGE_RESOLUTION|>--- conflicted
+++ resolved
@@ -146,14 +146,9 @@
 C:\bin>php -r "readfile('https://getcomposer.org/installer');" | php
 ```
 
-<<<<<<< HEAD
 > **Note:** If the above fails due to readfile, enable php_openssl.dll in php.ini.
-> You may use the http URL, however this will leave the request susceptible to a
+> You may use the `http` URL, however this will leave the request susceptible to a
 > Man-In-The-Middle (MITM) attack.
-=======
-> **Note:** If the above fails due to readfile, use the `http` url or enable
-> php_openssl.dll in php.ini
->>>>>>> b056d9ae
 
 Create a new `composer.bat` file alongside `composer.phar`:
 
@@ -172,51 +167,7 @@
 
 ## Using Composer
 
-<<<<<<< HEAD
-We will now use Composer to install the dependencies of the project. If you
-don't have a `composer.json` file in the current directory please skip to the
-[Basic Usage](01-basic-usage.md) chapter.
-
-To resolve and download dependencies, run the `install` command:
-
-```sh
-php composer.phar install
-```
-
-If you did a global install and do not have the phar in that directory
-run this instead:
-
-```sh
-composer install
-```
-
-Following the [example above](#declaring-dependencies), this will download
-monolog into the `vendor/monolog/monolog` directory.
-
-> **Note:** Composer will attempt to protect all HTTPS requests using SSL/TLS. It
-> implements peer verification using a certificate bundle, either one installed on
-> the local system or a copy distributed with Composer. You may also pass the path
-> to a bundle using the --cafile option for most commands. While you can also
-> disable peer verification by passing the --disable-tls option, this is not
-> recommended and will leave all downloads susceptible to Man-In-The-Middle (MITM)
-> attacks.
-
-## Autoloading
-
-Besides downloading the library, Composer also prepares an autoload file that's
-capable of autoloading all of the classes in any of the libraries that it
-downloads. To use it, just add the following line to your code's bootstrap
-process:
-
-```php
-require 'vendor/autoload.php';
-```
-
-Woah! Now start using monolog! To keep learning more about Composer, keep
-reading the "Basic Usage" chapter.
-=======
 Now that you've installed Composer, you are ready to use it! Head on over to the
 next chapter for a short and simple demonstration.
->>>>>>> b056d9ae
 
 [Basic usage](01-basic-usage.md) &rarr;